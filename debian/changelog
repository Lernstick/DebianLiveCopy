--- conflicted
+++ resolved
@@ -1,10 +1,9 @@
-<<<<<<< HEAD
 dlcopy (202106191504-1) lernstick-11; urgency=medium
 
   * [db115b] replaced deprecated dependency "exfat-utils" with "exfatprogs"
 
  -- Ronny Standtke <ronny.standtke@gmx.net>  Sat, 19 Jun 2021 15:04:21 +0200
-=======
+
 dlcopy (202104112300-1) lernstick-10; urgency=medium
 
   * [3b0446] set EFI partition size back to 200 MiB (300 MiB was too wasteful)
@@ -28,7 +27,6 @@
   * rebuild with updated lernstickTools library
 
  -- Ronny Standtke <ronny.standtke@gmx.net>  Sun, 11 Apr 2021 14:32:54 +0200
->>>>>>> 2df3ebc5
 
 dlcopy (202102171939-1) lernstick-10; urgency=medium
 
